{     "Edfa":[{
            "type_variety": "high_detail_model_example",
            "gain_flatmax": 25,
            "gain_min": 15,
            "p_max": 21,
            "advanced_config_from_json": "std_medium_gain_advanced_config.json",
            "out_voa_auto": false,
            "allowed_for_design": false
            },
            {
            "type_variety": "operator_model_example",
            "type_def": "variable_gain",
            "gain_flatmax": 26,
            "gain_min": 15,
            "p_max": 23,
            "nf_min": 6,
            "nf_max": 10,
            "out_voa_auto": false,
            "allowed_for_design": false           
            },
            {
            "type_variety": "std_medium_gain",
            "type_def": "variable_gain",
            "gain_flatmax": 26,
            "gain_min": 15,
            "p_max": 23,
            "nf_min": 6,
            "nf_max": 10,
            "out_voa_auto": false,
            "allowed_for_design": true
            },
            {
            "type_variety": "std_low_gain",
            "type_def": "variable_gain",
            "gain_flatmax": 16,
            "gain_min": 8,
            "p_max": 23,
            "nf_min": 6.5,
            "nf_max": 11,
            "out_voa_auto": false,
            "allowed_for_design": true
            },
            {
            "type_variety": "std_fixed_gain",
            "type_def": "fixed_gain",
            "gain_flatmax": 21,
            "gain_min": 20,
            "p_max": 21,
<<<<<<< HEAD
            "nf0": 5.0,
=======
            "nf0": 5.5,
            "allowed_for_design": false
            },
            {
            "type_variety": "test",
            "type_def": "variable_gain",
            "gain_flatmax": 25,
            "gain_min": 15,
            "p_max": 21,
            "nf_min": 7,
            "nf_max": 11,
>>>>>>> 7cea13e9
            "allowed_for_design": false
            }         
      ],
      "Fiber":[{
            "type_variety": "SSMF",
            "dispersion": 1.67e-05,
            "gamma": 0.00127
            }
      ],
      "Spans":[{
            "power_mode":true,
            "delta_power_range_db": [0,0,0.5],
            "max_length": 150,
            "length_units": "km",
            "max_loss": 28,
            "padding": 10,
            "EOL": 0,
            "con_in": 0,
            "con_out": 0
            }
      ],
      "Roadms":[{
            "gain_mode_default_loss": 20,
            "power_mode_pref": -20
            }],
      "SI":[{
            "f_min": 191.3e12,
            "baud_rate": 32e9,
            "f_max":195.1e12,
            "spacing": 50e9,
            "power_dbm": 0,
            "power_range_db": [0,0,0.5],
            "roll_off": 0.15,
            "OSNR": 11,
            "bit_rate":100e9
            }],
      "Transceiver":[
            {
            "type_variety": "vendorA_trx-type1",
            "frequency":{
                        "min": 191.35e12,
                        "max": 196.1e12
                        },
            "mode":[
                       {
<<<<<<< HEAD
                       "format": "mode_1",
=======
                       "format": "mode 1",
                       "baud_rate": 32e9,
                       "OSNR": 11,
                       "bit_rate": 100e9,
                       "roll_off": 0.15
                       },
                       {
                       "format": "mode 2",
                       "baud_rate": 66e9,
                       "OSNR": 15,
                       "bit_rate": 200e9,
                       "roll_off": 0.15
                       },
                       {
                       "format": "PS_SP64_1",
>>>>>>> 7cea13e9
                       "baud_rate": 32e9,
                       "OSNR": 11,
                       "bit_rate": 100e9,
                       "roll_off": 0.15
                       },
                       {
                       "format": "mode_2",
                       "baud_rate": 66e9,
                       "OSNR": 15,
                       "bit_rate": 200e9,
                       "roll_off": 0.15
                       }
                   ]
            },
            {
            "type_variety": "Voyager",
<<<<<<< HEAD
=======
            "frequency":{
                        "min": 191.35e12,
                        "max": 196.1e12
                        },
            "mode":[
                       {
                       "format": "16QAM",
                       "baud_rate": 32e9,
                       "OSNR": 19,
                       "bit_rate": 200e9,
                       "roll_off": 0.15
                       },
                       {
                       "format": "QPSK",
                       "baud_rate": 32e9,
                       "OSNR": 12,
                       "bit_rate": 100e9,
                       "roll_off": 0.15
                       }

                   ]
            },
                        {
            "type_variety": "Voyager_16QAM",
>>>>>>> 7cea13e9
            "frequency":{
                        "min": 191.35e12,
                        "max": 196.1e12
                        },
            "mode":[
                       {
                       "format": "16QAM",
                       "baud_rate": 32e9,
                       "OSNR": 19,
                       "bit_rate": 200e9,
                       "roll_off": 0.15
                       },
                       {
                       "format": "QPSK",
                       "baud_rate": 32e9,
                       "OSNR": 12,
                       "bit_rate": 100e9,
                       "roll_off": 0.15
                       }

                   ]
            }
      ]

}<|MERGE_RESOLUTION|>--- conflicted
+++ resolved
@@ -46,9 +46,6 @@
             "gain_flatmax": 21,
             "gain_min": 20,
             "p_max": 21,
-<<<<<<< HEAD
-            "nf0": 5.0,
-=======
             "nf0": 5.5,
             "allowed_for_design": false
             },
@@ -60,7 +57,6 @@
             "p_max": 21,
             "nf_min": 7,
             "nf_max": 11,
->>>>>>> 7cea13e9
             "allowed_for_design": false
             }         
       ],
@@ -106,9 +102,7 @@
                         },
             "mode":[
                        {
-<<<<<<< HEAD
-                       "format": "mode_1",
-=======
+
                        "format": "mode 1",
                        "baud_rate": 32e9,
                        "OSNR": 11,
@@ -124,7 +118,6 @@
                        },
                        {
                        "format": "PS_SP64_1",
->>>>>>> 7cea13e9
                        "baud_rate": 32e9,
                        "OSNR": 11,
                        "bit_rate": 100e9,
@@ -141,8 +134,6 @@
             },
             {
             "type_variety": "Voyager",
-<<<<<<< HEAD
-=======
             "frequency":{
                         "min": 191.35e12,
                         "max": 196.1e12
@@ -167,7 +158,6 @@
             },
                         {
             "type_variety": "Voyager_16QAM",
->>>>>>> 7cea13e9
             "frequency":{
                         "min": 191.35e12,
                         "max": 196.1e12
