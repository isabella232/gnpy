#!/usr/bin/env 
"""
@author: briantaylor
@author: giladgoldfarb
@author: jeanluc-auge

Transmission setup example: 
reads from network json (default = examples/edfa/edfa_example_network.json)
propagates a 96 channels comb 
"""

from gnpy.core.utils import load_json
from convert import convert_file
from gnpy.core.equipment import read_eqpt_library
from gnpy.core.utils import db2lin, lin2db
from argparse import ArgumentParser
from sys import exit
from pathlib import Path
from logging import getLogger, basicConfig, INFO, ERROR, DEBUG

from matplotlib.pyplot import show, axis, figure, title
from networkx import (draw_networkx_nodes, draw_networkx_edges,
                      draw_networkx_labels, dijkstra_path)

from gnpy.core import network_from_json, build_network
from gnpy.core.elements import Transceiver, Fiber, Edfa
from gnpy.core.info import SpectralInformation, Channel, Power
#from gnpy.core.algorithms import closed_paths

logger = getLogger(__package__ or __file__)
eqpt_library = {}
EQPT_LIBRARY_FILENAME = Path(__file__).parent / 'eqpt_config.json'

def format_si(spectral_infos):
    return '\n'.join([
        f'#{idx} Carrier(frequency={c.frequency},\n  power=Power(signal={c.power.signal}, nli={c.power.nli}, ase={c.power.ase}))'
        for idx, si in sorted(set(spectral_infos))
        for c in set(si.carriers)
    ])

logger = getLogger('gnpy.core')

def plot_network_graph(network, path, source, sink):
    nodelist = [n for n in network.nodes() if isinstance(n, (Transceiver, Fiber))]
    pathnodes = [n for n in path if isinstance(n, (Transceiver, Fiber))]
    edgelist = [(u, v) for u, v in zip(pathnodes, pathnodes[1:])]
    node_color = ['#ff0000' if n is source or n is sink else
                  '#900000' if n in path else '#ffdfdf'
                  for n in nodelist]
    edge_color = ['#ff9090' if u in path and v in path else '#ababab'
                  for u, v in edgelist]
    labels = {n: n.location.city if isinstance(n, Transceiver) else ''
              for n in pathnodes}

    fig = figure()
    pos = {n: (n.lng, n.lat) for n in nodelist}
    kwargs = {'figure': fig, 'pos': pos}
    plot = draw_networkx_nodes(network, nodelist=nodelist, node_color=node_color, **kwargs)
    draw_networkx_edges(network, edgelist=edgelist, edge_color=edge_color, **kwargs)
    draw_networkx_labels(network, labels=labels, font_size=14, **kwargs)
    title(f'Propagating from {source.loc.city} to {sink.loc.city}')
    axis('off')
    show()


def main(args):
    input_filename = str(args.filename)
    split_filename = input_filename.split(".")
    json_filename = split_filename[0]+'.json'
    try:
        assert split_filename[1] in ('json','xls','csv','xlsm')
    except AssertionError as e:
        print(f'invalid file extension .{split_filename[1]}')
        raise e
    if split_filename[1] != 'json':
        print(f'parse excel input to {json_filename}')
        convert_file(input_filename)

    json_data = load_json(json_filename)
    read_eqpt_library(EQPT_LIBRARY_FILENAME)

    network = network_from_json(json_data)
    build_network(network)

    trx = [n for n in network.nodes() if isinstance(n, Transceiver)]
    if args.list>=1:
        print(*[el.uid for el in trx], sep='\n')
    else:
        try:
            source = next(el for el in trx if el.uid == args.source)
        except StopIteration as e:
            #TODO code a more advanced regex to find nodes match
            nodes_suggestion = [el for el in trx if args.source.lower() in el.uid.lower()]
            source = nodes_suggestion[0] if len(nodes_suggestion)>0 else trx[0]
<<<<<<< HEAD
            print(f'invalid souce node specified,\
                \ndid you mean: {[n.uid for n in nodes_suggestion]}?\
                \n{args.source!r}, replaced with {source.uid}')
=======
            print(f'invalid souce node specified: did you mean'
                  f'\n{[n.uid for n in nodes_suggestion]}?'
                  f'\n{args.source!r}, replaced with {source.uid}')
>>>>>>> 14938ea7

        try:
            sink = next(el for el in trx if el.uid == args.sink)
        except StopIteration as e:
            nodes_suggestion = [el for el in trx if args.sink.lower() in el.uid.lower() and el.uid != source.uid]
            trx = [el for el in trx if el.uid != source.uid]
            sink = nodes_suggestion[0] if len(nodes_suggestion)>0 else trx[0]
<<<<<<< HEAD
            print(f'invalid destination node specified,\
                \ndid you mean: {[n.uid for n in nodes_suggestion]}?\
                \n{args.sink!r}, replaced with {sink.uid}')
            
        path = dijkstra_path(network, source, sink)
        print(f'There are {len(path)} network elements between {source} and {sink}')
        for p in range(3,4): #change range to sweep results across several powers
            p=db2lin(p)*1e-3
=======
            print(f'invalid destination node specified:'
                  f'\ndid you mean {[n.uid for n in nodes_suggestion]}?'
                  f'\n{args.sink!r}, replaced with {sink.uid}')
        path = dijkstra_path(network, source, sink)
        print(f'There are {len(path)} network elements between {source} and {sink}')

        for p in range(0, 1): # change range to sweep results across several powers
            p = db2lin(p)*1e-3
>>>>>>> 14938ea7
            spacing = 0.05 #THz
            si = SpectralInformation() # !! SI units W, Hz
            si = si.update(carriers=tuple(Channel(f, (191.3+spacing*f)*1e12, 
                    32e9, 0.15, Power(p, 0, 0)) for f in range(1,60)))
            for el in path:
                si = el(si)
                print(el) #remove this line when sweeping across several powers
            print(f'\n      Transmission result for input power = {lin2db(p*1e3):.2f}dBm :')
            print(sink)

        #plot_network_graph(network, path, source, sink)

parser = ArgumentParser()
parser.add_argument('filename', nargs='?', type=Path,
  default= Path(__file__).parent / 'edfa_example_network.json')
parser.add_argument('source', type=str, nargs='?', default="", help='source node')
parser.add_argument('sink', type=str, nargs='?', default="", help='sink node')
parser.add_argument('-v', '--verbose', action='count')
parser.add_argument('-l', '--list', action='count', default=0, help='list all network nodes')

if __name__ == '__main__':
    args = parser.parse_args()
    level = {1: INFO, 2: DEBUG}.get(args.verbose, ERROR)
    logger.setLevel(level)
    basicConfig()
    exit(main(args))<|MERGE_RESOLUTION|>--- conflicted
+++ resolved
@@ -92,15 +92,9 @@
             #TODO code a more advanced regex to find nodes match
             nodes_suggestion = [el for el in trx if args.source.lower() in el.uid.lower()]
             source = nodes_suggestion[0] if len(nodes_suggestion)>0 else trx[0]
-<<<<<<< HEAD
-            print(f'invalid souce node specified,\
-                \ndid you mean: {[n.uid for n in nodes_suggestion]}?\
-                \n{args.source!r}, replaced with {source.uid}')
-=======
             print(f'invalid souce node specified: did you mean'
                   f'\n{[n.uid for n in nodes_suggestion]}?'
                   f'\n{args.source!r}, replaced with {source.uid}')
->>>>>>> 14938ea7
 
         try:
             sink = next(el for el in trx if el.uid == args.sink)
@@ -108,7 +102,6 @@
             nodes_suggestion = [el for el in trx if args.sink.lower() in el.uid.lower() and el.uid != source.uid]
             trx = [el for el in trx if el.uid != source.uid]
             sink = nodes_suggestion[0] if len(nodes_suggestion)>0 else trx[0]
-<<<<<<< HEAD
             print(f'invalid destination node specified,\
                 \ndid you mean: {[n.uid for n in nodes_suggestion]}?\
                 \n{args.sink!r}, replaced with {sink.uid}')
@@ -117,20 +110,10 @@
         print(f'There are {len(path)} network elements between {source} and {sink}')
         for p in range(3,4): #change range to sweep results across several powers
             p=db2lin(p)*1e-3
-=======
-            print(f'invalid destination node specified:'
-                  f'\ndid you mean {[n.uid for n in nodes_suggestion]}?'
-                  f'\n{args.sink!r}, replaced with {sink.uid}')
-        path = dijkstra_path(network, source, sink)
-        print(f'There are {len(path)} network elements between {source} and {sink}')
-
-        for p in range(0, 1): # change range to sweep results across several powers
-            p = db2lin(p)*1e-3
->>>>>>> 14938ea7
             spacing = 0.05 #THz
             si = SpectralInformation() # !! SI units W, Hz
             si = si.update(carriers=tuple(Channel(f, (191.3+spacing*f)*1e12, 
-                    32e9, 0.15, Power(p, 0, 0)) for f in range(1,60)))
+                    32e9, 0.15, Power(p, 0, 0)) for f in range(1,80)))
             for el in path:
                 si = el(si)
                 print(el) #remove this line when sweeping across several powers
